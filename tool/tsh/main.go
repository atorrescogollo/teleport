--- conflicted
+++ resolved
@@ -396,36 +396,6 @@
 		return nil, err
 	}
 
-<<<<<<< HEAD
-	var secondFactorType string
-	if cf.ExternalAuth != "" {
-		secondFactorType = "oidc"
-	} else if cf.U2f {
-		secondFactorType = "u2f"
-	} else {
-		secondFactorType = "hotp"
-	}
-
-	// prep client config:
-	c := &client.Config{
-		Stdout:             os.Stdout,
-		Stderr:             os.Stderr,
-		Stdin:              os.Stdin,
-		Username:           cf.Username,
-		ProxyHost:          cf.Proxy,
-		Host:               cf.UserHost,
-		HostPort:           int(cf.NodePort),
-		HostLogin:          hostLogin,
-		Labels:             labels,
-		KeyTTL:             time.Minute * time.Duration(cf.MinsToLive),
-		InsecureSkipVerify: cf.InsecureSkipVerify,
-		LocalForwardPorts:  fPorts,
-		SecondFactorType:   secondFactorType,
-		ConnectorID:        cf.ExternalAuth,
-		SiteName:           cf.SiteName,
-		Interactive:        cf.Interactive,
-	}
-=======
 	// 1: start with the defaults
 	c := client.MakeDefaultConfig()
 
@@ -454,7 +424,13 @@
 	c.InsecureSkipVerify = cf.InsecureSkipVerify
 	c.ConnectorID = cf.ExternalAuth
 	c.Interactive = cf.Interactive
->>>>>>> 6943f298
+	if cf.ExternalAuth != "" {
+		c.SecondFactorType = "oidc"
+	} else if cf.U2f {
+		c.SecondFactorType = "u2f"
+	} else {
+		c.SecondFactorType = "hotp"
+	}
 	return client.NewClient(c)
 }
 
