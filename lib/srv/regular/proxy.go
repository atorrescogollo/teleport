/*
Copyright 2016 Gravitational, Inc.

Licensed under the Apache License, Version 2.0 (the "License");
you may not use this file except in compliance with the License.
You may obtain a copy of the License at

    http://www.apache.org/licenses/LICENSE-2.0

Unless required by applicable law or agreed to in writing, software
distributed under the License is distributed on an "AS IS" BASIS,
WITHOUT WARRANTIES OR CONDITIONS OF ANY KIND, either express or implied.
See the License for the specific language governing permissions and
limitations under the License.
*/

package regular

import (
	"bytes"
	"context"
	"encoding/json"
	"fmt"
	"io"
	"net"
	"strconv"
	"strings"
	"sync"

	"golang.org/x/crypto/ssh"

	"github.com/gravitational/teleport"
	apidefaults "github.com/gravitational/teleport/api/defaults"
	"github.com/gravitational/teleport/api/observability/tracing"
	"github.com/gravitational/teleport/api/types"
	apiutils "github.com/gravitational/teleport/api/utils"
	apisshutils "github.com/gravitational/teleport/api/utils/sshutils"
	"github.com/gravitational/teleport/lib/defaults"
	"github.com/gravitational/teleport/lib/reversetunnel"
	"github.com/gravitational/teleport/lib/services"
	"github.com/gravitational/teleport/lib/srv"
	"github.com/gravitational/teleport/lib/sshutils"
	"github.com/gravitational/teleport/lib/utils"

	"github.com/google/uuid"
	"github.com/gravitational/trace"
	"github.com/prometheus/client_golang/prometheus"
	"github.com/sirupsen/logrus"
)

var ( // failedConnectingToNode counts failed attempts to connect to a node
	proxiedSessions = prometheus.NewGauge(
		prometheus.GaugeOpts{
			Name: teleport.MetricProxySSHSessions,
			Help: "Number of active sessions through this proxy",
		},
	)

	failedConnectingToNode = prometheus.NewCounter(
		prometheus.CounterOpts{
			Name: teleport.MetricFailedConnectToNodeAttempts,
			Help: "Number of failed SSH connection attempts to a node. Use with `teleport_connect_to_node_attempts_total` to get the failure rate.",
		},
	)

	connectingToNode = prometheus.NewCounter(
		prometheus.CounterOpts{
			Namespace: teleport.MetricNamespace,
			Name:      teleport.MetricConnectToNodeAttempts,
			Help:      "Number of SSH connection attempts to a node. Use with `failed_connect_to_node_attempts_total` to get the failure rate.",
		},
	)

	prometheusCollectors = []prometheus.Collector{proxiedSessions, failedConnectingToNode, connectingToNode}
)

// proxySubsys implements an SSH subsystem for proxying listening sockets from
// remote hosts to a proxy client (AKA port mapping)
type proxySubsys struct {
	proxySubsysRequest
	srv       *Server
	ctx       *srv.ServerContext
	log       *logrus.Entry
	closeC    chan struct{}
	error     error
	closeOnce sync.Once
}

// parseProxySubsys looks at the requested subsystem name and returns a fully configured
// proxy subsystem
//
// proxy subsystem name can take the following forms:
//  "proxy:host:22"          - standard SSH request to connect to  host:22 on the 1st cluster
//  "proxy:@clustername"        - Teleport request to connect to an auth server for cluster with name 'clustername'
//  "proxy:host:22@clustername" - Teleport request to connect to host:22 on cluster 'clustername'
//  "proxy:host:22@namespace@clustername"
func parseProxySubsysRequest(request string) (proxySubsysRequest, error) {
	log.Debugf("parse_proxy_subsys(%q)", request)
	var (
		clusterName  string
		targetHost   string
		targetPort   string
		paramMessage = fmt.Sprintf("invalid format for proxy request: %q, expected 'proxy:host:port@cluster'", request)
	)
	const prefix = "proxy:"
	// get rid of 'proxy:' prefix:
	if strings.Index(request, prefix) != 0 {
		return proxySubsysRequest{}, trace.BadParameter(paramMessage)
	}
	requestBody := strings.TrimPrefix(request, prefix)
	namespace := apidefaults.Namespace
	var err error
	parts := strings.Split(requestBody, "@")
	switch {
	case len(parts) == 0: // "proxy:"
		return proxySubsysRequest{}, trace.BadParameter(paramMessage)
	case len(parts) == 1: // "proxy:host:22"
		targetHost, targetPort, err = utils.SplitHostPort(parts[0])
		if err != nil {
			return proxySubsysRequest{}, trace.BadParameter(paramMessage)
		}
	case len(parts) == 2: // "proxy:@clustername" or "proxy:host:22@clustername"
		if parts[0] != "" {
			targetHost, targetPort, err = utils.SplitHostPort(parts[0])
			if err != nil {
				return proxySubsysRequest{}, trace.BadParameter(paramMessage)
			}
		}
		clusterName = parts[1]
		if clusterName == "" && targetHost == "" {
			return proxySubsysRequest{}, trace.BadParameter("invalid format for proxy request: missing cluster name or target host in %q", request)
		}
	case len(parts) >= 3: // "proxy:host:22@namespace@clustername"
		clusterName = strings.Join(parts[2:], "@")
		namespace = parts[1]
		targetHost, targetPort, err = utils.SplitHostPort(parts[0])
		if err != nil {
			return proxySubsysRequest{}, trace.BadParameter(paramMessage)
		}
	}

	return proxySubsysRequest{
		namespace:   namespace,
		host:        targetHost,
		port:        targetPort,
		clusterName: clusterName,
	}, nil
}

// parseProxySubsys decodes a proxy subsystem request and sets up a proxy subsystem instance.
// See parseProxySubsysRequest for details on the request format.
func parseProxySubsys(request string, srv *Server, ctx *srv.ServerContext) (*proxySubsys, error) {
	req, err := parseProxySubsysRequest(request)
	if err != nil {
		return nil, trace.Wrap(err)
	}
	subsys, err := newProxySubsys(ctx, srv, req)
	if err != nil {
		return nil, trace.Wrap(err)
	}
	return subsys, nil
}

// proxySubsysRequest encodes proxy subsystem request parameters.
type proxySubsysRequest struct {
	namespace   string
	host        string
	port        string
	clusterName string
}

func (p *proxySubsysRequest) String() string {
	return fmt.Sprintf("host=%v, port=%v, cluster=%v", p.host, p.port, p.clusterName)
}

// SpecifiedPort returns whether the port is set, and it has a non-zero value
func (p *proxySubsysRequest) SpecifiedPort() bool {
	return len(p.port) > 0 && p.port != "0"
}

// SetDefaults sets default values.
func (p *proxySubsysRequest) SetDefaults() {
	if p.namespace == "" {
		p.namespace = apidefaults.Namespace
	}
}

// newProxySubsys is a helper that creates a proxy subsystem from
// a port forwarding request, used to implement ProxyJump feature in proxy
// and reuse the code
func newProxySubsys(ctx *srv.ServerContext, srv *Server, req proxySubsysRequest) (*proxySubsys, error) {
	err := utils.RegisterPrometheusCollectors(prometheusCollectors...)
	if err != nil {
		return nil, trace.Wrap(err)
	}

	req.SetDefaults()
	if req.clusterName == "" && ctx.Identity.RouteToCluster != "" {
		log.Debugf("Proxy subsystem: routing user %q to cluster %q based on the route to cluster extension.",
			ctx.Identity.TeleportUser, ctx.Identity.RouteToCluster,
		)
		req.clusterName = ctx.Identity.RouteToCluster
	}
	if req.clusterName != "" && srv.proxyTun != nil {
		_, err := srv.tunnelWithAccessChecker(ctx).GetSite(req.clusterName)
		if err != nil {
			return nil, trace.BadParameter("invalid format for proxy request: unknown cluster %q", req.clusterName)
		}
	}
	log.Debugf("newProxySubsys(%v).", req)
	return &proxySubsys{
		proxySubsysRequest: req,
		ctx:                ctx,
		srv:                srv,
		log: logrus.WithFields(logrus.Fields{
			trace.Component:       teleport.ComponentSubsystemProxy,
			trace.ComponentFields: map[string]string{},
		}),
		closeC: make(chan struct{}),
	}, nil
}

func (t *proxySubsys) String() string {
	return fmt.Sprintf("proxySubsys(cluster=%s/%s, host=%s, port=%s)",
		t.namespace, t.clusterName, t.host, t.port)
}

// Start is called by Golang's ssh when it needs to engage this sybsystem (typically to establish
// a mapping connection between a client & remote node we're proxying to)
func (t *proxySubsys) Start(ctx context.Context, sconn *ssh.ServerConn, ch ssh.Channel, req *ssh.Request, serverContext *srv.ServerContext) error {
	// once we start the connection, update logger to include component fields
	t.log = logrus.WithFields(logrus.Fields{
		trace.Component: teleport.ComponentSubsystemProxy,
		trace.ComponentFields: map[string]string{
			"src": sconn.RemoteAddr().String(),
			"dst": sconn.LocalAddr().String(),
		},
	})
	t.log.Debugf("Starting subsystem")

	var (
		site       reversetunnel.RemoteSite
		err        error
<<<<<<< HEAD
		tunnel     = t.srv.tunnelWithAccessChecker(ctx)
=======
		tunnel     = t.srv.tunnelWithRoles(serverContext)
>>>>>>> 58123842
		clientAddr = sconn.RemoteAddr()
	)
	// did the client pass us a true client IP ahead of time via an environment variable?
	// (usually the web client would do that)
	trueClientIP, ok := serverContext.GetEnv(sshutils.TrueClientAddrVar)
	if ok {
		a, err := utils.ParseAddr(trueClientIP)
		if err == nil {
			clientAddr = a
		}
	}
	// get the cluster by name:
	if t.clusterName != "" {
		site, err = tunnel.GetSite(t.clusterName)
		if err != nil {
			t.log.Warn(err)
			return trace.Wrap(err)
		}
	}
	// connecting to a specific host:
	if t.host != "" {
		// no site given? use the 1st one:
		if site == nil {
			sites, err := tunnel.GetSites()
			if err != nil {
				return trace.Wrap(err)
			}
			if len(sites) == 0 {
				t.log.Error("Not connected to any remote clusters")
				return trace.NotFound("no connected sites")
			}
			site = sites[0]
			t.clusterName = site.GetName()
			t.log.Debugf("Cluster not specified. connecting to default='%s'", site.GetName())
		}
		return t.proxyToHost(ctx, site, clientAddr, ch)
	}
	// connect to a site's auth server:
	return t.proxyToSite(serverContext, site, clientAddr, ch)
}

// proxyToSite establishes a proxy connection from the connected SSH client to the
// auth server of the requested remote site
func (t *proxySubsys) proxyToSite(
	ctx *srv.ServerContext, site reversetunnel.RemoteSite, remoteAddr net.Addr, ch ssh.Channel) error {
	conn, err := site.DialAuthServer()
	if err != nil {
		return trace.Wrap(err)
	}
	t.log.Infof("Connected to auth server: %v", conn.RemoteAddr())

	proxiedSessions.Inc()
	go func() {
		var err error
		defer func() {
			t.close(err)
		}()
		defer ch.Close()
		_, err = io.Copy(ch, conn)
	}()
	go func() {
		var err error
		defer func() {
			t.close(err)
		}()
		defer conn.Close()
		_, err = io.Copy(conn, ch)
	}()

	return nil
}

// proxyToHost establishes a proxy connection from the connected SSH client to the
// requested remote node (t.host:t.port) via the given site
func (t *proxySubsys) proxyToHost(
	ctx context.Context, site reversetunnel.RemoteSite, remoteAddr net.Addr, ch ssh.Channel) error {
	//
	// first, lets fetch a list of servers at the given site. this allows us to
	// match the given "host name" against node configuration (their 'nodename' setting)
	//
	// but failing to fetch the list of servers is also OK, we'll use standard
	// network resolution (by IP or DNS)
	//
	var (
		strategy    types.RoutingStrategy
		nodeWatcher *services.NodeWatcher
		err         error
	)
	localCluster, _ := t.srv.proxyAccessPoint.GetClusterName()
	// going to "local" CA? lets use the caching 'auth service' directly and avoid
	// hitting the reverse tunnel link (it can be offline if the CA is down)
	if site.GetName() == localCluster.GetName() {
		nodeWatcher = t.srv.nodeWatcher

		cfg, err := t.srv.authService.GetClusterNetworkingConfig(ctx)
		if err != nil {
			t.log.Warn(err)
		} else {
			strategy = cfg.GetRoutingStrategy()
		}
	} else {
		// "remote" CA? use a reverse tunnel to talk to it:
		siteClient, err := site.CachingAccessPoint()
		if err != nil {
			t.log.Warn(err)
		} else {
			watcher, err := site.NodeWatcher()
			if err != nil {
				t.log.Warn(err)
			} else {
				nodeWatcher = watcher
			}

			cfg, err := siteClient.GetClusterNetworkingConfig(ctx)
			if err != nil {
				t.log.Warn(err)
			} else {
				strategy = cfg.GetRoutingStrategy()
			}
		}
	}

	// if port is 0, it means the client wants us to figure out
	// which port to use
	t.log.Debugf("proxy connecting to host=%v port=%v, exact port=%v, strategy=%s", t.host, t.port, t.SpecifiedPort(), strategy)

	// determine which server to connect to
	server, err := t.getMatchingServer(nodeWatcher, strategy)
	if err != nil {
		return trace.Wrap(err)
	}

	// Create a slice of principals that will be added into the host certificate.
	// Here t.host is either an IP address or a DNS name as the user requested.
	principals := []string{t.host}

	// Used to store the server ID (hostUUID.clusterName) of a Teleport node.
	var serverID string

	// Resolve the IP address to dial to because the hostname may not be
	// DNS resolvable.
	var serverAddr string
	if server != nil {
		// Add hostUUID.clusterName to list of principals.
		serverID = fmt.Sprintf("%v.%v", server.GetName(), t.clusterName)
		principals = append(principals, serverID)

		// Add IP address (if it exists) of the node to list of principals.
		serverAddr = server.GetAddr()
		if serverAddr != "" {
			host, _, err := net.SplitHostPort(serverAddr)
			if err != nil {
				return trace.Wrap(err)
			}
			principals = append(principals, host)
		} else if server.GetUseTunnel() {
			serverAddr = reversetunnel.LocalNode
		}
	} else {
		if !t.SpecifiedPort() {
			t.port = strconv.Itoa(defaults.SSHServerListenPort)
		}
		serverAddr = net.JoinHostPort(t.host, t.port)
		t.log.Warnf("server lookup failed: using default=%v", serverAddr)
	}

	// Pass the agent along to the site. If the proxy is in recording mode, this
	// agent is used to perform user authentication. Pass the DNS name to the
	// dialer as well so the forwarding proxy can generate a host certificate
	// with the correct hostname).
	toAddr := &utils.NetAddr{
		AddrNetwork: "tcp",
		Addr:        serverAddr,
	}
	connectingToNode.Inc()
	conn, err := site.Dial(reversetunnel.DialParams{
		From:         remoteAddr,
		To:           toAddr,
		GetUserAgent: t.ctx.StartAgentChannel,
		Address:      t.host,
		ServerID:     serverID,
		Principals:   principals,
		ConnType:     types.NodeTunnel,
	})
	if err != nil {
		failedConnectingToNode.Inc()
		return trace.Wrap(err)
	}

	// this custom SSH handshake allows SSH proxy to relay the client's IP
	// address to the SSH server
	t.doHandshake(ctx, remoteAddr, ch, conn)

	proxiedSessions.Inc()
	go func() {
		var err error
		defer func() {
			t.close(err)
		}()
		defer ch.Close()
		_, err = io.Copy(ch, conn)
	}()
	go func() {
		var err error
		defer func() {
			t.close(err)
		}()
		defer conn.Close()
		_, err = io.Copy(conn, ch)
	}()

	return nil
}

// NodesGetter is a function that retrieves a subset of nodes matching
// the filter criteria.
type NodesGetter interface {
	GetNodes(fn func(n services.Node) bool) []types.Server
}

// getMatchingServer determines the server to connect to from the provided servers. Duplicate entries are treated
// differently based on strategy. Legacy behavior of returning an ambiguous error occurs if the strategy
// is types.RoutingStrategy_UNAMBIGUOUS_MATCH. When the strategy is types.RoutingStrategy_MOST_RECENT then
// the server that has heartbeated most recently will be returned instead of an error. If no matches are found then
// both the types.Server and error returned will be nil.
func (t *proxySubsys) getMatchingServer(watcher NodesGetter, strategy types.RoutingStrategy) (types.Server, error) {
	if watcher == nil {
		return nil, trace.NotFound("unable to retrieve nodes matching host %s", t.host)
	}

	// check if hostname is a valid uuid or EC2 node ID.  If it is, we will
	// preferentially match by node ID over node hostname.
	_, err := uuid.Parse(t.host)
	hostIsUniqueID := err == nil || utils.IsEC2NodeID(t.host)

	ips, _ := net.LookupHost(t.host)

	var unambiguousIDMatch bool
	// enumerate and try to find a server with self-registered with a matching name/IP:
	matches := watcher.GetNodes(func(server services.Node) bool {
		if unambiguousIDMatch {
			return false
		}

		// If the host parameter is a UUID or EC2 node ID, and it matches the
		// Node ID, treat this as an unambiguous match.
		if hostIsUniqueID && server.GetName() == t.host {
			unambiguousIDMatch = true
			return true
		}
		// If the server has connected over a reverse tunnel, match only on hostname.
		if server.GetUseTunnel() {
			return t.host == server.GetHostname()
		}

		ip, port, err := net.SplitHostPort(server.GetAddr())
		if err != nil {
			t.log.Errorf("Failed to parse address %q: %v.", server.GetAddr(), err)
			return false
		}
		if t.host == ip || t.host == server.GetHostname() || apiutils.SliceContainsStr(ips, ip) {
			if !t.SpecifiedPort() || t.port == port {
				return true
			}
		}
		return false
	})

	var server types.Server
	switch {
	case strategy == types.RoutingStrategy_MOST_RECENT:
		// find the most recent of all the matches
		for _, m := range matches {
			if server == nil || m.Expiry().After(server.Expiry()) {
				server = m
			}
		}
	case len(matches) > 1:
		// if we matched more than one server, then the target was ambiguous.
		return nil, trace.NotFound(teleport.NodeIsAmbiguous)
	case len(matches) == 1:
		server = matches[0]
	}

	// If we matched zero nodes but hostname is a UUID (or EC2 node ID) then it
	// isn't sane to fallback to dns based resolution.  This has the unfortunate
	// consequence of preventing users from calling OpenSSH nodes which happen
	// to use hostnames which are also valid UUIDs.  This restriction is
	// necessary in order to protect users attempting to connect to a node by
	// UUID from being re-routed to an unintended target if the node is offline.
	// This restriction can be lifted if we decide to move to explicit UUID
	// based resolution in the future.
	if hostIsUniqueID && server == nil {
		idType := "UUID"
		if utils.IsEC2NodeID(t.host) {
			idType = "EC2"
		}
		return nil, trace.NotFound("unable to locate node matching %s-like target %s", idType, t.host)
	}

	return server, nil
}

func (t *proxySubsys) close(err error) {
	t.closeOnce.Do(func() {
		proxiedSessions.Dec()
		t.error = err
		close(t.closeC)
	})
}

func (t *proxySubsys) Wait() error {
	<-t.closeC
	return t.error
}

// doHandshake allows a proxy server to send additional information (client IP)
// to an SSH server before establishing a bridge
func (t *proxySubsys) doHandshake(ctx context.Context, clientAddr net.Addr, clientConn io.ReadWriter, serverConn io.ReadWriter) {
	// on behalf of a client ask the server for its version:
	buff := make([]byte, sshutils.MaxVersionStringBytes)
	n, err := serverConn.Read(buff)
	if err != nil {
		t.log.Error(err)
		return
	}
	// chop off extra unused bytes at the end of the buffer:
	buff = buff[:n]

	// is that a Teleport server?
	if bytes.HasPrefix(buff, []byte(sshutils.SSHVersionPrefix)) {
		// if we're connecting to a Teleport SSH server, send our own "handshake payload"
		// message, along with a client's IP:
		hp := &apisshutils.HandshakePayload{
			ClientAddr:     clientAddr.String(),
			TracingContext: tracing.PropagationContextFromContext(ctx),
		}
		payloadJSON, err := json.Marshal(hp)
		if err != nil {
			t.log.Error(err)
		} else {
			// send a JSON payload sandwiched between 'teleport proxy signature' and 0x00:
			payload := fmt.Sprintf("%s%s\x00", apisshutils.ProxyHelloSignature, payloadJSON)
			_, err = serverConn.Write([]byte(payload))
			if err != nil {
				t.log.Error(err)
			}
		}
	}
	// forward server's response to the client:
	_, err = clientConn.Write(buff)
	if err != nil {
		t.log.Error(err)
	}
}<|MERGE_RESOLUTION|>--- conflicted
+++ resolved
@@ -241,11 +241,7 @@
 	var (
 		site       reversetunnel.RemoteSite
 		err        error
-<<<<<<< HEAD
-		tunnel     = t.srv.tunnelWithAccessChecker(ctx)
-=======
-		tunnel     = t.srv.tunnelWithRoles(serverContext)
->>>>>>> 58123842
+		tunnel     = t.srv.tunnelWithAccessChecker(serverContext)
 		clientAddr = sconn.RemoteAddr()
 	)
 	// did the client pass us a true client IP ahead of time via an environment variable?
