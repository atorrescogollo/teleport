/*
Copyright 2019 Gravitational, Inc.

Licensed under the Apache License, Version 2.0 (the "License");
you may not use this file except in compliance with the License.
You may obtain a copy of the License at

    http://www.apache.org/licenses/LICENSE-2.0

Unless required by applicable law or agreed to in writing, software
distributed under the License is distributed on an "AS IS" BASIS,
WITHOUT WARRANTIES OR CONDITIONS OF ANY KIND, either express or implied.
See the License for the specific language governing permissions and
limitations under the License.
*/

package services

import (
	"context"
	"sort"

	"github.com/google/go-cmp/cmp"

	"github.com/gravitational/teleport/api/types"
	"github.com/gravitational/teleport/api/types/events"
	apiutils "github.com/gravitational/teleport/api/utils"
	"github.com/gravitational/teleport/lib/utils"
	"github.com/gravitational/teleport/lib/utils/parse"

	"github.com/google/uuid"
	"github.com/gravitational/trace"
	"github.com/vulcand/predicate"
)

// ValidateAccessRequest validates the AccessRequest and sets default values
func ValidateAccessRequest(ar types.AccessRequest) error {
	if err := ar.CheckAndSetDefaults(); err != nil {
		return trace.Wrap(err)
	}
	_, err := uuid.Parse(ar.GetName())
	if err != nil {
		return trace.BadParameter("invalid access request id %q", ar.GetName())
	}
	return nil
}

// NewAccessRequest assembles an AccessRequest resource.
func NewAccessRequest(user string, roles ...string) (types.AccessRequest, error) {
	return NewAccessRequestWithResources(user, roles, []types.ResourceID{})
}

// NewAccessRequestWithResources assembles an AccessRequest resource with
// requested resources.
func NewAccessRequestWithResources(user string, roles []string, resourceIDs []types.ResourceID) (types.AccessRequest, error) {
	req, err := types.NewAccessRequestWithResources(uuid.New().String(), user, roles, resourceIDs)
	if err != nil {
		return nil, trace.Wrap(err)
	}
	if err := ValidateAccessRequest(req); err != nil {
		return nil, trace.Wrap(err)
	}
	return req, nil
}

// RequestIDs is a collection of IDs for privilege escalation requests.
type RequestIDs struct {
	AccessRequests []string `json:"access_requests,omitempty"`
}

func (r *RequestIDs) Marshal() ([]byte, error) {
	data, err := utils.FastMarshal(r)
	if err != nil {
		return nil, trace.Wrap(err)
	}
	return data, nil
}

func (r *RequestIDs) Unmarshal(data []byte) error {
	if err := utils.FastUnmarshal(data, r); err != nil {
		return trace.Wrap(err)
	}
	return trace.Wrap(r.Check())
}

func (r *RequestIDs) Check() error {
	for _, id := range r.AccessRequests {
		_, err := uuid.Parse(id)
		if err != nil {
			return trace.BadParameter("invalid request id %q", id)
		}
	}
	return nil
}

func (r *RequestIDs) IsEmpty() bool {
	return len(r.AccessRequests) < 1
}

// DynamicAccessCore is the core functionality common to all DynamicAccess implementations.
type DynamicAccessCore interface {
	// CreateAccessRequest stores a new access request.
	CreateAccessRequest(ctx context.Context, req types.AccessRequest) error
	// GetAccessRequests gets all currently active access requests.
	GetAccessRequests(ctx context.Context, filter types.AccessRequestFilter) ([]types.AccessRequest, error)
	// DeleteAccessRequest deletes an access request.
	DeleteAccessRequest(ctx context.Context, reqID string) error
	// GetPluginData loads all plugin data matching the supplied filter.
	GetPluginData(ctx context.Context, filter types.PluginDataFilter) ([]types.PluginData, error)
	// UpdatePluginData updates a per-resource PluginData entry.
	UpdatePluginData(ctx context.Context, params types.PluginDataUpdateParams) error
}

// DynamicAccess is a service which manages dynamic RBAC.  Specifically, this is the
// dynamic access interface implemented by remote clients.
type DynamicAccess interface {
	DynamicAccessCore
	// SetAccessRequestState updates the state of an existing access request.
	SetAccessRequestState(ctx context.Context, params types.AccessRequestUpdate) error
	// SubmitAccessReview applies a review to a request and returns the post-application state.
	SubmitAccessReview(ctx context.Context, params types.AccessReviewSubmission) (types.AccessRequest, error)
}

// DynamicAccessOracle is a service capable of answering questions related
// to the dynamic access API.  Necessary because some information (e.g. the
// list of roles a user is allowed to request) can not be calculated by
// actors with limited privileges.
type DynamicAccessOracle interface {
	GetAccessCapabilities(ctx context.Context, req types.AccessCapabilitiesRequest) (*types.AccessCapabilities, error)
}

// CalculateAccessCapabilities aggregates the requested capabilities using the supplied getter
// to load relevant resources.
func CalculateAccessCapabilities(ctx context.Context, clt UserAndRoleGetter, req types.AccessCapabilitiesRequest) (*types.AccessCapabilities, error) {
	var caps types.AccessCapabilities
	// all capabilities require use of a request validator.  calculating suggested reviewers
	// requires that the validator be configured for variable expansion.
	v, err := NewRequestValidator(clt, req.User, ExpandVars(req.SuggestedReviewers))
	if err != nil {
		return nil, trace.Wrap(err)
	}
	if req.RequestableRoles {
		caps.RequestableRoles, err = v.GetRequestableRoles()
		if err != nil {
			return nil, trace.Wrap(err)
		}
	}
	if req.SuggestedReviewers {
		caps.SuggestedReviewers = v.SuggestedReviewers
	}
	return &caps, nil
}

// DynamicAccessExt is an extended dynamic access interface
// used to implement some auth server internals.
type DynamicAccessExt interface {
	DynamicAccessCore
	// ApplyAccessReview applies a review to a request in the backend and returns the post-application state.
	ApplyAccessReview(ctx context.Context, params types.AccessReviewSubmission, checker ReviewPermissionChecker) (types.AccessRequest, error)
	// UpsertAccessRequest creates or updates an access request.
	UpsertAccessRequest(ctx context.Context, req types.AccessRequest) error
	// DeleteAllAccessRequests deletes all existent access requests.
	DeleteAllAccessRequests(ctx context.Context) error
	// SetAccessRequestState updates the state of an existing access request.
	SetAccessRequestState(ctx context.Context, params types.AccessRequestUpdate) (types.AccessRequest, error)
}

// reviewParamsContext is a simplified view of an access review
// which represents the incoming review during review threshold
// filter evaluation.
type reviewParamsContext struct {
	Reason      string              `json:"reason"`
	Annotations map[string][]string `json:"annotations"`
}

// reviewAuthorContext is a simplified view of a user
// resource which represents the author of a review during
// review threshold filter evaluation.
type reviewAuthorContext struct {
	Roles  []string            `json:"roles"`
	Traits map[string][]string `json:"traits"`
}

// reviewRequestContext is a simplified view of an access request
// resource which represents the request parameters which are in-scope
// during review threshold filter evaluation.
type reviewRequestContext struct {
	Roles             []string            `json:"roles"`
	Reason            string              `json:"reason"`
	SystemAnnotations map[string][]string `json:"system_annotations"`
}

// thresholdFilterContext is the top-level context used to evaluate
// review threshold filters.
type thresholdFilterContext struct {
	Reviewer reviewAuthorContext  `json:"reviewer"`
	Review   reviewParamsContext  `json:"review"`
	Request  reviewRequestContext `json:"request"`
}

// reviewPermissionContext is the top-level context used to evaluate
// a user's review permissions.  It is functionally identical to the
// thresholdFilterContext except that it does not expose review parameters.
// this is because review permissions are used to determine which requests
// a user is allowed to see, and therefore needs to be calculable prior
// to construction of review parameters.
type reviewPermissionContext struct {
	Reviewer reviewAuthorContext  `json:"reviewer"`
	Request  reviewRequestContext `json:"request"`
}

// ValidateAccessPredicates checks request & review permission predicates for
// syntax errors.  Used to help prevent users from accidentally writing incorrect
// predicates.  This function should only be called by the auth server prior to
// storing new/updated roles.  Normal role validation deliberately omits these
// checks in order to allow us to extend the available namespaces without breaking
// backwards compatibility with older nodes/proxies (which never need to evaluate
// these predicates).
func ValidateAccessPredicates(role types.Role) error {
	tp, err := NewJSONBoolParser(thresholdFilterContext{})
	if err != nil {
		return trace.Wrap(err, "failed to build empty threshold predicate parser (this is a bug)")
	}

	if len(role.GetAccessRequestConditions(types.Deny).Thresholds) != 0 {
		// deny blocks never contain thresholds.  a threshold which happens to describe a *denial condition* is
		// still part of the "allow" block.  thresholds are not part of deny blocks because thresholds describe the
		// state-transition scenarios supported by a request (including potentially being denied).  deny.request blocks match
		// requests which are *never* allowable, and therefore will never reach the point of needing to encode thresholds.
		return trace.BadParameter("deny.request cannot contain thresholds, set denial counts in allow.request.thresholds instead")
	}

	for _, t := range role.GetAccessRequestConditions(types.Allow).Thresholds {
		if t.Filter == "" {
			continue
		}
		if _, err := tp.EvalBoolPredicate(t.Filter); err != nil {
			return trace.BadParameter("invalid threshold predicate: %q, %v", t.Filter, err)
		}
	}

	rp, err := NewJSONBoolParser(reviewPermissionContext{})
	if err != nil {
		return trace.Wrap(err, "failed to build empty review predicate parser (this is a bug)")
	}

	if w := role.GetAccessReviewConditions(types.Deny).Where; w != "" {
		if _, err := rp.EvalBoolPredicate(w); err != nil {
			return trace.BadParameter("invalid review predicate: %q, %v", w, err)
		}
	}

	if w := role.GetAccessReviewConditions(types.Allow).Where; w != "" {
		if _, err := rp.EvalBoolPredicate(w); err != nil {
			return trace.BadParameter("invalid review predicate: %q, %v", w, err)
		}
	}

	return nil
}

// ApplyAccessReview attempts to apply the specified access review to the specified request.
func ApplyAccessReview(req types.AccessRequest, rev types.AccessReview, author types.User) error {
	if rev.Author != author.GetName() {
		return trace.BadParameter("mismatched review author (expected %q, got %q)", rev.Author, author)
	}

	// role lists must be deduplicated and sorted
	rev.Roles = apiutils.Deduplicate(rev.Roles)
	sort.Strings(rev.Roles)

	// basic compatibility/sanity checks
	if err := checkReviewCompat(req, rev); err != nil {
		return trace.Wrap(err)
	}

	// aggregate the threshold indexes for this review
	tids, err := collectReviewThresholdIndexes(req, rev, author)
	if err != nil {
		return trace.Wrap(err)
	}

	// set threshold indexes and store the review
	rev.ThresholdIndexes = tids
	req.SetReviews(append(req.GetReviews(), rev))

	// if request has already exited the pending state, then no further work
	// needs to be done (subsequent reviews have no effect after initial
	// state-transition).
	if !req.GetState().IsPending() {
		return nil
	}

	// request is still pending, so check to see if this
	// review introduces a state-transition.
	res, err := calculateReviewBasedResolution(req)
	if err != nil || res == nil {
		return trace.Wrap(err)
	}

	// state-transition was triggered.  update the appropriate fields.
	req.SetState(res.state)
	req.SetResolveReason(res.reason)
	req.SetExpiry(req.GetAccessExpiry())
	return nil
}

// checkReviewCompat performs basic checks to ensure that the specified review can be
// applied to the specified request (part of review application logic).
func checkReviewCompat(req types.AccessRequest, rev types.AccessReview) error {
	// we currently only support reviews that propose approval/denial.  future iterations
	// may support additional states (e.g. None for comment-only reviews).
	if !rev.ProposedState.IsApproved() && !rev.ProposedState.IsDenied() {
		return trace.BadParameter("invalid state proposal: %s (expected approval/denial)", rev.ProposedState)
	}

	// the default threshold should exist. if it does not, the request either is not fully
	// initialized (i.e. variable expansion has not been run yet) or the request was inserted into
	// the backend by a teleport instance which does not support the review feature.
	if len(req.GetThresholds()) == 0 {
		return trace.BadParameter("request is uninitialized or does not support reviews")
	}

	// user must not have previously reviewed this request
	for _, existingReview := range req.GetReviews() {
		if existingReview.Author == rev.Author {
			return trace.AccessDenied("user %q has already reviewed this request", rev.Author)
		}
	}

	rtm := req.GetRoleThresholdMapping()

	// TODO(fspmarshall): Remove this restriction once role overrides
	// in reviews are fully supported.
	if len(rev.Roles) != 0 && len(rev.Roles) != len(rtm) {
		return trace.NotImplemented("role subselection is not yet supported in reviews, try omitting role list")
	}

	// TODO(fspmarhsall): Remove this restriction once annotations
	// in reviews are fully supported.
	if len(rev.Annotations) != 0 {
		return trace.NotImplemented("annotations are not yet supported in reviews, try omitting annotations field")
	}

	// verify that all roles are present within the request
	for _, role := range rev.Roles {
		if _, ok := rtm[role]; !ok {
			return trace.BadParameter("role %q is not a member of this request", role)
		}
	}

	return nil
}

// collectReviewThresholdIndexes aggregates the indexes of all thresholds whose filters match
// the supplied review (part of review application logic).
func collectReviewThresholdIndexes(req types.AccessRequest, rev types.AccessReview, author types.User) ([]uint32, error) {
	parser, err := newThresholdFilterParser(req, rev, author)
	if err != nil {
		return nil, trace.Wrap(err)
	}

	var tids []uint32

	for i, t := range req.GetThresholds() {
		match, err := accessReviewThresholdMatchesFilter(t, parser)
		if err != nil {
			return nil, trace.Wrap(err)
		}

		if !match {
			continue
		}

		tid := uint32(i)
		if int(tid) != i {
			// sanity-check.  we disallow extremely large threshold lists elsewhere, but it's always
			// best to double-check these things.
			return nil, trace.Errorf("threshold index %d out of supported range (this is a bug)", i)
		}
		tids = append(tids, tid)
	}

	return tids, nil
}

// accessReviewThresholdMatchesFilter returns true if Filter rule matches
// Empty Filter block always matches
func accessReviewThresholdMatchesFilter(t types.AccessReviewThreshold, parser predicate.Parser) (bool, error) {
	if t.Filter == "" {
		return true, nil
	}
	ifn, err := parser.Parse(t.Filter)
	if err != nil {
		return false, trace.Wrap(err)
	}
	fn, ok := ifn.(predicate.BoolPredicate)
	if !ok {
		return false, trace.BadParameter("unsupported type: %T", ifn)
	}
	return fn(), nil
}

// newThresholdFilterParser creates a custom parser context which exposes a simplified view of the review author
// and the request for evaluation of review threshold filters.
func newThresholdFilterParser(req types.AccessRequest, rev types.AccessReview, author types.User) (BoolPredicateParser, error) {
	return NewJSONBoolParser(thresholdFilterContext{
		Reviewer: reviewAuthorContext{
			Roles:  author.GetRoles(),
			Traits: author.GetTraits(),
		},
		Review: reviewParamsContext{
			Reason:      rev.Reason,
			Annotations: rev.Annotations,
		},
		Request: reviewRequestContext{
			Roles:             req.GetOriginalRoles(),
			Reason:            req.GetRequestReason(),
			SystemAnnotations: req.GetSystemAnnotations(),
		},
	})
}

// requestResolution describes a request state-transition from
// PENDING to some other state.
type requestResolution struct {
	state  types.RequestState
	reason string
}

// calculateReviewBasedResolution calculates the request resolution based upon
// a request's reviews.  Returns (nil,nil) in the event no resolution has been reached.
func calculateReviewBasedResolution(req types.AccessRequest) (*requestResolution, error) {
	// thresholds and reviews must be populated before state-transitions are possible
	thresholds, reviews := req.GetThresholds(), req.GetReviews()
	if len(thresholds) == 0 || len(reviews) == 0 {
		return nil, nil
	}

	// approved keeps track of roles that have hit at least one
	// of their approval thresholds.
	approved := make(map[string]struct{})

	// denied keeps track of whether or not we've seen *any* role get denied
	// (which role does not currently matter since we short-circuit on the
	// first denial to be triggered).
	denied := false

	// counts keeps track of the approval and denial counts for all thresholds.
	counts := make([]struct{ approval, denial uint32 }, len(thresholds))

	// lastReview stores the most recently processed review.  Since processing halts
	// once we hit our first approval/denial condition, this review represents the
	// triggering review for the approval/denial state-transition.
	var lastReview types.AccessReview

	// Iterate through all reviews and aggregate them against `counts`.
ProcessReviews:
	for _, rev := range reviews {
		lastReview = rev
		for _, tid := range rev.ThresholdIndexes {
			idx := int(tid)
			if len(thresholds) <= idx {
				return nil, trace.Errorf("threshold index '%d' out of range (this is a bug)", idx)
			}
			switch {
			case rev.ProposedState.IsApproved():
				counts[idx].approval++
			case rev.ProposedState.IsDenied():
				counts[idx].denial++
			default:
				return nil, trace.BadParameter("cannot calculate state-transition, unexpected proposal: %s", rev.ProposedState)
			}
		}

		// If we hit any denial thresholds, short-circuit immediately
		for i, t := range thresholds {

			if counts[i].denial >= t.Deny && t.Deny != 0 {
				denied = true
				break ProcessReviews
			}
		}

		// check for roles that can be transitioned to an approved state
	CheckRoleApprovals:
		for role, thresholdSets := range req.GetRoleThresholdMapping() {
			if _, ok := approved[role]; ok {
				// role was marked approved during a previous iteration
				continue CheckRoleApprovals
			}

			// iterate through all threshold sets.  All sets must have at least
			// one threshold which has hit its approval count in order for the
			// role to be considered approved.
		CheckThresholdSets:
			for _, tset := range thresholdSets.Sets {

				for _, tid := range tset.Indexes {
					idx := int(tid)
					if len(thresholds) <= idx {
						return nil, trace.Errorf("threshold index out of range %s/%d (this is a bug)", role, tid)
					}
					t := thresholds[idx]

					if counts[idx].approval >= t.Approve && t.Approve != 0 {
						// this set contains a threshold which has met its approval condition.
						// skip to the next set.
						continue CheckThresholdSets
					}
				}

				// no thresholds met for this set. there may be additional roles/thresholds
				// which did meet their requirements this iteration, but there is no point
				// processing them unless this set has also hit its requirements.  we therefore
				// move immediately to processing the next review.
				continue ProcessReviews
			}

			// since we skip to the next review as soon as we see a set which has not hit any of its
			// approval scenarios, we know that if we get to this point the role must be approved.
			approved[role] = struct{}{}
		}
		// If we got here, then we iterated across all roles in the rtm without hitting any that
		// had not met their approval scenario.  The request has hit an approved state and further
		// reviews will not be processed.
		break ProcessReviews
	}

	switch {
	case lastReview.ProposedState.IsApproved():
		if len(approved) != len(req.GetRoleThresholdMapping()) {
			// processing halted on approval, but not all roles have
			// hit their approval thresholds; no state-transition.
			return nil, nil
		}
	case lastReview.ProposedState.IsDenied():
		if !denied {
			// processing halted on denial, but no roles have hit
			// their denial thresholds; no state-transition.
			return nil, nil
		}
	default:
		return nil, trace.BadParameter("cannot calculate state-transition, unexpected proposal: %s", lastReview.ProposedState)
	}

	// processing halted on valid state-transition; return resolution
	// based on last review
	return &requestResolution{
		state:  lastReview.ProposedState,
		reason: lastReview.Reason,
	}, nil
}

// GetAccessRequest is a helper function assists with loading a specific request by ID.
func GetAccessRequest(ctx context.Context, acc DynamicAccess, reqID string) (types.AccessRequest, error) {
	reqs, err := acc.GetAccessRequests(ctx, types.AccessRequestFilter{
		ID: reqID,
	})
	if err != nil {
		return nil, trace.Wrap(err)
	}
	if len(reqs) < 1 {
		return nil, trace.NotFound("no access request matching %q", reqID)
	}
	return reqs[0], nil
}

// GetTraitMappings gets the AccessRequestConditions' claims as a TraitMappingsSet
func GetTraitMappings(cms []types.ClaimMapping) types.TraitMappingSet {
	tm := make([]types.TraitMapping, 0, len(cms))
	for _, mapping := range cms {
		tm = append(tm, types.TraitMapping{
			Trait: mapping.Claim,
			Value: mapping.Value,
			Roles: mapping.Roles,
		})
	}
	return types.TraitMappingSet(tm)
}

type UserAndRoleGetter interface {
	UserGetter
	RoleGetter
	GetRoles(ctx context.Context) ([]types.Role, error)
}

// appendRoleMatchers constructs all role matchers for a given
// AccessRequestConditions instance and appends them to the
// supplied matcher slice.
func appendRoleMatchers(matchers []parse.Matcher, roles []string, cms []types.ClaimMapping, traits map[string][]string) ([]parse.Matcher, error) {
	// build matchers for the role list
	for _, r := range roles {
		m, err := parse.NewMatcher(r)
		if err != nil {
			return nil, trace.Wrap(err)
		}
		matchers = append(matchers, m)
	}

	// build matchers for all role mappings
	ms, err := TraitsToRoleMatchers(GetTraitMappings(cms), traits)
	if err != nil {
		return nil, trace.Wrap(err)
	}

	return append(matchers, ms...), nil
}

// insertAnnotations constructs all annotations for a given
// AccessRequestConditions instance and adds them to the
// supplied annotations mapping.
func insertAnnotations(annotations map[string][]string, conditions types.AccessRequestConditions, traits map[string][]string) {
	for key, vals := range conditions.Annotations {
		// get any previous values at key
		allVals := annotations[key]

		// iterate through all new values and expand any
		// variable interpolation syntax they contain.
	ApplyTraits:
		for _, v := range vals {
			applied, err := ApplyValueTraits(v, traits)
			if err != nil {
				// skip values that failed variable expansion
				continue ApplyTraits
			}
			allVals = append(allVals, applied...)
		}

		annotations[key] = allVals
	}
}

// ReviewPermissionChecker is a helper for validating whether or not a user
// is allowed to review specific access requests.
type ReviewPermissionChecker struct {
	User  types.User
	Roles struct {
		// allow/deny mappings sort role matches into lists based on their
		// constraining predicate (where) expression.
		AllowReview, DenyReview map[string][]parse.Matcher
	}
}

// HasAllowDirectives checks if any allow directives exist.  A user with
// no allow directives will never be able to review any requests.
func (c *ReviewPermissionChecker) HasAllowDirectives() bool {
	for _, allowMatchers := range c.Roles.AllowReview {
		if len(allowMatchers) > 0 {
			return true
		}
	}
	return false
}

// CanReviewRequest checks if the user is allowed to review the specified request.
// note that the ability to review a request does not necessarily imply that any specific
// approval/denial thresholds will actually match the user's review.  Matching one or more
// thresholds is not a pre-requisite for review submission.
func (c *ReviewPermissionChecker) CanReviewRequest(req types.AccessRequest) (bool, error) {
	// TODO(fspmarshall): Refactor this to improve readability when
	// adding role subselection support.

	// user cannot review their own request
	if c.User.GetName() == req.GetUser() {
		return false, nil
	}

	// method allocates new array if an override has already been
	// called, so get the role list once in advance.
	requestedRoles := req.GetOriginalRoles()

	parser, err := NewJSONBoolParser(reviewPermissionContext{
		Reviewer: reviewAuthorContext{
			Roles:  c.User.GetRoles(),
			Traits: c.User.GetTraits(),
		},
		Request: reviewRequestContext{
			Roles:             requestedRoles,
			Reason:            req.GetRequestReason(),
			SystemAnnotations: req.GetSystemAnnotations(),
		},
	})
	if err != nil {
		return false, trace.Wrap(err)
	}

	// check all denial rules first.
	for expr, denyMatchers := range c.Roles.DenyReview {
		// if predicate is non-empty, it must match
		if expr != "" {
			match, err := parser.EvalBoolPredicate(expr)
			if err != nil {
				return false, trace.Wrap(err)
			}
			if !match {
				continue
			}
		}

		for _, role := range requestedRoles {
			for _, deny := range denyMatchers {
				if deny.Match(role) {
					// short-circuit on first denial
					return false, nil
				}
			}
		}
	}

	// needsAllow tracks the list of roles which still need to match an allow directive
	// in order for the request to be reviewable.  we need to perform a deep copy here
	// since we perform a filter-in-place when we find a matching allow directive.
	needsAllow := make([]string, len(requestedRoles))
	copy(needsAllow, requestedRoles)

Outer:
	for expr, allowMatchers := range c.Roles.AllowReview {
		// if predicate is non-empty, it must match.
		if expr != "" {
			match, err := parser.EvalBoolPredicate(expr)
			if err != nil {
				return false, trace.Wrap(err)
			}
			if !match {
				continue Outer
			}
		}

		// unmatched collects unmatched roles for our filter-in-place operation.
		unmatched := needsAllow[:0]

	MatchRoles:
		for _, role := range needsAllow {
			for _, allow := range allowMatchers {
				if allow.Match(role) {
					// role matched this allow directive, and will be filtered out
					continue MatchRoles
				}
			}

			// still unmatched, this role will continue to be part of
			// the needsAllow list next iteration.
			unmatched = append(unmatched, role)
		}

		// finalize our filter-in-place
		needsAllow = unmatched

		if len(needsAllow) == 0 {
			// all roles have matched an allow directive, no further
			// processing is required.
			break Outer
		}
	}

	return len(needsAllow) == 0, nil
}

func NewReviewPermissionChecker(ctx context.Context, getter UserAndRoleGetter, username string) (ReviewPermissionChecker, error) {
	user, err := getter.GetUser(username, false)
	if err != nil {
		return ReviewPermissionChecker{}, trace.Wrap(err)
	}

	c := ReviewPermissionChecker{
		User: user,
	}

	c.Roles.AllowReview = make(map[string][]parse.Matcher)
	c.Roles.DenyReview = make(map[string][]parse.Matcher)

	// load all statically assigned roles for the user and
	// use them to build our checker state.
	for _, roleName := range c.User.GetRoles() {
		role, err := getter.GetRole(ctx, roleName)
		if err != nil {
			return ReviewPermissionChecker{}, trace.Wrap(err)
		}
		if err := c.push(role); err != nil {
			return ReviewPermissionChecker{}, trace.Wrap(err)
		}
	}

	return c, nil
}

func (c *ReviewPermissionChecker) push(role types.Role) error {

	allow, deny := role.GetAccessReviewConditions(types.Allow), role.GetAccessReviewConditions(types.Deny)

	var err error

	c.Roles.DenyReview[deny.Where], err = appendRoleMatchers(c.Roles.DenyReview[deny.Where], deny.Roles, deny.ClaimsToRoles, c.User.GetTraits())
	if err != nil {
		return trace.Wrap(err)
	}

	c.Roles.AllowReview[allow.Where], err = appendRoleMatchers(c.Roles.AllowReview[allow.Where], allow.Roles, allow.ClaimsToRoles, c.User.GetTraits())
	if err != nil {
		return trace.Wrap(err)
	}

	return nil
}

// RequestValidator a helper for validating access requests.
// a user's statically assigned roles are are "added" to the
// validator via the push() method, which extracts all the
// relevant rules, peforms variable substitutions, and builds
// a set of simple Allow/Deny datastructures.  These, in turn,
// are used to validate and expand the access request.
type RequestValidator struct {
	getter        UserAndRoleGetter
	user          types.User
	requireReason bool
	opts          struct {
		expandVars bool
	}
	Roles struct {
		AllowRequest, DenyRequest []parse.Matcher
		AllowSearch, DenySearch   []string
	}
	Annotations struct {
		Allow, Deny map[string][]string
	}
	ThresholdMatchers []struct {
		Matchers   []parse.Matcher
		Thresholds []types.AccessReviewThreshold
	}
	SuggestedReviewers []string
}

// NewRequestValidator configures a new RequestValidor for the specified user.
func NewRequestValidator(getter UserAndRoleGetter, username string, opts ...ValidateRequestOption) (RequestValidator, error) {
	user, err := getter.GetUser(username, false)
	if err != nil {
		return RequestValidator{}, trace.Wrap(err)
	}

	m := RequestValidator{
		getter: getter,
		user:   user,
	}
	for _, opt := range opts {
		opt(&m)
	}
	if m.opts.expandVars {
		// validation process for incoming access requests requires
		// generating system annotations to be attached to the request
		// before it is inserted into the backend.
		m.Annotations.Allow = make(map[string][]string)
		m.Annotations.Deny = make(map[string][]string)
	}

	// load all statically assigned roles for the user and
	// use them to build our validation state.
	for _, roleName := range m.user.GetRoles() {
		role, err := m.getter.GetRole(context.TODO(), roleName)
		if err != nil {
			return RequestValidator{}, trace.Wrap(err)
		}
		if err := m.push(role); err != nil {
			return RequestValidator{}, trace.Wrap(err)
		}
	}
	return m, nil
}

// Validate validates an access request and potentially modifies it depending on how
// the validator was configured.
func (m *RequestValidator) Validate(req types.AccessRequest) error {
	if m.user.GetName() != req.GetUser() {
		return trace.BadParameter("request validator configured for different user (this is a bug)")
	}

	if m.requireReason && req.GetRequestReason() == "" {
		return trace.BadParameter("request reason must be specified (required by static role configuration)")
	}

	// check for "wildcard request" (`roles=*`).  wildcard requests
	// need to be expanded into a list consisting of all existing roles
	// that the user does not hold and is allowed to request.
	if r := req.GetRoles(); len(r) == 1 && r[0] == types.Wildcard {

		if !req.GetState().IsPending() {
			// expansion is only permitted in pending requests.  once resolved,
			// a request's role list must be immutable.
			return trace.BadParameter("wildcard requests are not permitted in state %s", req.GetState())
		}

		if !m.opts.expandVars {
			// teleport always validates new incoming pending access requests
			// with ExpandVars(true). after that, it should be impossible to
			// add new values to the role list.
			return trace.BadParameter("unexpected wildcard request (this is a bug)")
		}

		requestable, err := m.GetRequestableRoles()
		if err != nil {
			return trace.Wrap(err)
		}

		if len(requestable) == 0 {
			return trace.BadParameter("no requestable roles, please verify static RBAC configuration")
		}
		req.SetRoles(requestable)
	}

	// verify that all requested roles are permissible
	for _, roleName := range req.GetRoles() {
		if len(req.GetRequestedResourceIDs()) > 0 {
			if !m.CanSearchAsRole(roleName) {
				// since roles are normally determined automatically for
				// search-based access requests, this role must have been
				// explicitly requested or a new deny rule has been added
				return trace.BadParameter("user %q can not request role %q", req.GetUser(), roleName)
			}
		} else {
			if !m.CanRequestRole(roleName) {
				return trace.BadParameter("user %q can not request role %q", req.GetUser(), roleName)
			}
		}
	}

	if m.opts.expandVars {
		// determine the roles which should be requested for a search-based
		// access requests, and write them to the request
		if err := m.setRolesForSearchBasedRequest(req); err != nil {
			return trace.Wrap(err)
		}

		// build the thresholds array and role-threshold-mapping.  the rtm encodes the
		// relationship between a role, and the thresholds which must pass in order
		// for that role to be considered approved.  when building the validator we
		// recorded the relationship between the various allow matchers and their associated
		// threshold groups.
		rtm := make(map[string]types.ThresholdIndexSets)
		var tc thresholdCollector
		for _, role := range req.GetRoles() {
			sets, err := m.collectSetsForRole(&tc, role)
			if err != nil {
				return trace.Wrap(err)
			}
			rtm[role] = types.ThresholdIndexSets{
				Sets: sets,
			}
		}
		req.SetThresholds(tc.Thresholds)
		req.SetRoleThresholdMapping(rtm)

		// incoming requests must have system annotations attached
		// before being inserted into the backend. this is how the
		// RBAC system propagates sideband information to plugins.
		req.SetSystemAnnotations(m.SystemAnnotations())

		// if no suggested reviewers were provided by the user then
		// use the defaults suggested by the user's static roles.
		if len(req.GetSuggestedReviewers()) == 0 {
			req.SetSuggestedReviewers(apiutils.Deduplicate(m.SuggestedReviewers))
		}
	}
	return nil
}

// GetRequestableRoles gets the list of all existent roles which the user is
// able to request.  This operation is expensive since it loads all existent
// roles in order to determine the role list.  Prefer calling CanRequestRole
// when checking againt a known role list.
func (m *RequestValidator) GetRequestableRoles() ([]string, error) {
	allRoles, err := m.getter.GetRoles(context.TODO())
	if err != nil {
		return nil, trace.Wrap(err)
	}

	var expanded []string
	for _, role := range allRoles {
		if n := role.GetName(); !apiutils.SliceContainsStr(m.user.GetRoles(), n) && m.CanRequestRole(n) {
			// user does not currently hold this role, and is allowed to request it.
			expanded = append(expanded, n)
		}
	}
	return expanded, nil
}

// push compiles a role's configuration into the request validator.
// All of the requesting user's statically assigned roles must be pushed
// before validation begins.
func (m *RequestValidator) push(role types.Role) error {
	var err error

	m.requireReason = m.requireReason || role.GetOptions().RequestAccess.RequireReason()

	allow, deny := role.GetAccessRequestConditions(types.Allow), role.GetAccessRequestConditions(types.Deny)

	m.Roles.DenyRequest, err = appendRoleMatchers(m.Roles.DenyRequest, deny.Roles, deny.ClaimsToRoles, m.user.GetTraits())
	if err != nil {
		return trace.Wrap(err)
	}

	// record what will be the starting index of the allow
	// matchers for this role, if it applies any.
	astart := len(m.Roles.AllowRequest)

	m.Roles.AllowRequest, err = appendRoleMatchers(m.Roles.AllowRequest, allow.Roles, allow.ClaimsToRoles, m.user.GetTraits())
	if err != nil {
		return trace.Wrap(err)
	}

	m.Roles.AllowSearch = apiutils.Deduplicate(append(m.Roles.AllowSearch, allow.SearchAsRoles...))
	m.Roles.DenySearch = apiutils.Deduplicate(append(m.Roles.DenySearch, deny.SearchAsRoles...))

	if m.opts.expandVars {
		// if this role added additional allow matchers, then we need to record the relationship
		// between its matchers and its thresholds.  this information is used later to calculate
		// the rtm and threshold list.
		newMatchers := m.Roles.AllowRequest[astart:]
		for _, searchAsRoleName := range allow.SearchAsRoles {
			newMatchers = append(newMatchers, literalMatcher{searchAsRoleName})
		}
		if len(newMatchers) > 0 {
			m.ThresholdMatchers = append(m.ThresholdMatchers, struct {
				Matchers   []parse.Matcher
				Thresholds []types.AccessReviewThreshold
			}{
				Matchers:   newMatchers,
				Thresholds: allow.Thresholds,
			})
		}

		// validation process for incoming access requests requires
		// generating system annotations to be attached to the request
		// before it is inserted into the backend.
		insertAnnotations(m.Annotations.Deny, deny, m.user.GetTraits())
		insertAnnotations(m.Annotations.Allow, allow, m.user.GetTraits())

		m.SuggestedReviewers = append(m.SuggestedReviewers, allow.SuggestedReviewers...)
	}
	return nil
}

// setRolesForSearchBasedRequest determines if the given access request is
// search-based, and if so it determines which underlying roles are necessary and
// adds them to the request
func (m *RequestValidator) setRolesForSearchBasedRequest(req types.AccessRequest) error {
	if !m.opts.expandVars {
		// don't set the roles if expandVars is not set, they have probably
		// already been set and we are just validating the request
		return nil
	}
	if len(req.GetRequestedResourceIDs()) == 0 {
		// this is not a search-based request
		return nil
	}
	if len(req.GetRoles()) > 0 {
		// roles were explicitly requested, don't change them
		return nil
	}

	var rolesToRequest []string
	for _, roleName := range m.Roles.AllowSearch {
		if !m.CanSearchAsRole(roleName) {
			continue
		}
		// TODO(nic): filter roles so that only the ones which actually grant
		// access to the requested resources are requested (#10887)
		rolesToRequest = append(rolesToRequest, roleName)
	}
	if len(rolesToRequest) == 0 {
		return trace.AccessDenied(`user does not have any "search_as_roles" which are valid for this request`)
	}
	req.SetRoles(rolesToRequest)
	return nil
}

// thresholdCollector is a helper which assembles the Thresholds array for a request.
// the push() method is used to insert groups of related thresholds and calculate their
// corresponding index set.
type thresholdCollector struct {
	Thresholds []types.AccessReviewThreshold
}

// push pushes a set of related thresholds and returns the associated indexes.  each set of indexes represents
// an "or" operator, indicating that one of the referenced thresholds must reach its approval condition in order
// for the set as a whole to be considered approved.
func (c *thresholdCollector) push(s []types.AccessReviewThreshold) ([]uint32, error) {
	if len(s) == 0 {
		// empty threshold sets are equivalent to the default threshold
		s = []types.AccessReviewThreshold{
			{
				Name:    "default",
				Approve: 1,
				Deny:    1,
			},
		}
	}

	var indexes []uint32

	for _, t := range s {
		tid, err := c.pushThreshold(t)
		if err != nil {
			return nil, trace.Wrap(err)
		}
		indexes = append(indexes, tid)
	}

	return indexes, nil
}

// pushThreshold pushes a threshold to the main threshold list and returns its index
// as a uint32 for compatibility with grpc types.
func (c *thresholdCollector) pushThreshold(t types.AccessReviewThreshold) (uint32, error) {
	// maxThresholds is an arbitrary large number that serves as a guard against
	// odd errors due to casting between int and uint32.  This is probably unnecessary
	// since we'd likely hit other limitations *well* before wrapping became a concern,
	// but its best to have explicit guard rails.
	const maxThresholds = 4096

	// don't bother double-storing equivalent thresholds
	for i, threshold := range c.Thresholds {
		if cmp.Equal(t, threshold) {
			return uint32(i), nil
		}
	}

	if len(c.Thresholds) >= maxThresholds {
		return 0, trace.LimitExceeded("max review thresholds exceeded (max=%d)", maxThresholds)
	}

	c.Thresholds = append(c.Thresholds, t)

	return uint32(len(c.Thresholds) - 1), nil
}

// CanRequestRole checks if a given role can be requested.
func (m *RequestValidator) CanRequestRole(name string) bool {
	for _, deny := range m.Roles.DenyRequest {
		if deny.Match(name) {
			return false
		}
	}
	for _, allow := range m.Roles.AllowRequest {
		if allow.Match(name) {
			return true
		}
	}
	return false
}

// CanSearchAsRole check if a given role can be requested through a search-based
// access request
func (m *RequestValidator) CanSearchAsRole(name string) bool {
	if apiutils.SliceContainsStr(m.Roles.DenySearch, name) {
		return false
	}
	for _, deny := range m.Roles.DenyRequest {
		if deny.Match(name) {
			return false
		}
	}
	return apiutils.SliceContainsStr(m.Roles.AllowSearch, name)
}

// collectSetsForRole collects the threshold index sets which describe the various groups of
// thresholds which must pass in order for a request for the given role to be approved.
func (m *RequestValidator) collectSetsForRole(c *thresholdCollector, role string) ([]types.ThresholdIndexSet, error) {
	var sets []types.ThresholdIndexSet

Outer:
	for _, tms := range m.ThresholdMatchers {
		for _, matcher := range tms.Matchers {
			if matcher.Match(role) {
				set, err := c.push(tms.Thresholds)
				if err != nil {
					return nil, trace.Wrap(err)
				}
				sets = append(sets, types.ThresholdIndexSet{
					Indexes: set,
				})
				continue Outer
			}
		}
	}

	if len(sets) == 0 {
		// this should never happen since every allow directive is associated with at least one
		// threshold, and this operation happens after requested roles have been validated to match at
		// least one allow directive.
		return nil, trace.BadParameter("role %q matches no threshold sets (this is a bug)", role)
	}

	return sets, nil
}

// SystemAnnotations calculates the system annotations for a pending
// access request.
func (m *RequestValidator) SystemAnnotations() map[string][]string {
	annotations := make(map[string][]string)
	for k, va := range m.Annotations.Allow {
		var filtered []string
		for _, v := range va {
			if !apiutils.SliceContainsStr(m.Annotations.Deny[k], v) {
				filtered = append(filtered, v)
			}
		}
		if len(filtered) == 0 {
			continue
		}
		annotations[k] = filtered
	}
	return annotations
}

type ValidateRequestOption func(*RequestValidator)

// ExpandVars toggles variable expansion during request validation.  Variable expansion
// includes expanding wildcard requests, setting system annotations, and gathering
// threshold information.  Variable expansion should be run by the auth server prior
// to storing an access request for the first time.
func ExpandVars(expand bool) ValidateRequestOption {
	return func(v *RequestValidator) {
		v.opts.expandVars = expand
	}
}

// ValidateAccessRequestForUser validates an access request against the associated users's
// *statically assigned* roles. If expandRoles is true, it will also expand wildcard
// requests, setting their role list to include all roles the user is allowed to request.
// Expansion should be performed before an access request is initially placed in the backend.
func ValidateAccessRequestForUser(getter UserAndRoleGetter, req types.AccessRequest, opts ...ValidateRequestOption) error {
	v, err := NewRequestValidator(getter, req.GetUser(), opts...)
	if err != nil {
		return trace.Wrap(err)
	}
	return trace.Wrap(v.Validate(req))
}

// UnmarshalAccessRequest unmarshals the AccessRequest resource from JSON.
func UnmarshalAccessRequest(data []byte, opts ...MarshalOption) (types.AccessRequest, error) {
	cfg, err := CollectOptions(opts)
	if err != nil {
		return nil, trace.Wrap(err)
	}
	var req types.AccessRequestV3
	if err := utils.FastUnmarshal(data, &req); err != nil {
		return nil, trace.Wrap(err)
	}
	if err := ValidateAccessRequest(&req); err != nil {
		return nil, trace.Wrap(err)
	}
	if cfg.ID != 0 {
		req.SetResourceID(cfg.ID)
	}
	if !cfg.Expires.IsZero() {
		req.SetExpiry(cfg.Expires)
	}
	return &req, nil
}

// MarshalAccessRequest marshals the AccessRequest resource to JSON.
func MarshalAccessRequest(accessRequest types.AccessRequest, opts ...MarshalOption) ([]byte, error) {
	if err := ValidateAccessRequest(accessRequest); err != nil {
		return nil, trace.Wrap(err)
	}

	cfg, err := CollectOptions(opts)
	if err != nil {
		return nil, trace.Wrap(err)
	}

	switch accessRequest := accessRequest.(type) {
	case *types.AccessRequestV3:
		if !cfg.PreserveResourceID {
			// avoid modifying the original object
			// to prevent unexpected data races
			copy := *accessRequest
			copy.SetResourceID(0)
			accessRequest = &copy
		}
		return utils.FastMarshal(accessRequest)
	default:
		return nil, trace.BadParameter("unrecognized access request type: %T", accessRequest)
	}
}

func ResourceIDsToString(ids []types.ResourceID) (string, error) {
<<<<<<< HEAD
	if len(ids) == 0 {
		return "", nil
	}
=======
>>>>>>> 3de0f5df
	bytes, err := utils.FastMarshal(ids)
	if err != nil {
		return "", trace.BadParameter("failed to marshal resource IDs to JSON: %v", err)
	}
	return string(bytes), nil
}

func ResourceIDsFromString(raw string) ([]types.ResourceID, error) {
<<<<<<< HEAD
	if raw == "" {
		return nil, nil
	}
=======
>>>>>>> 3de0f5df
	resourceIDs := []types.ResourceID{}
	if err := utils.FastUnmarshal([]byte(raw), &resourceIDs); err != nil {
		return nil, trace.BadParameter("failed to parse resource IDs from JSON: %v", err)
	}
	return resourceIDs, nil
<<<<<<< HEAD
=======
}

func EventResourceIDs(resourceIDs []types.ResourceID) []events.ResourceID {
	if resourceIDs == nil {
		return nil
	}
	out := make([]events.ResourceID, len(resourceIDs))
	for i := range resourceIDs {
		out[i].ClusterName = resourceIDs[i].ClusterName
		out[i].Kind = resourceIDs[i].Kind
		out[i].Name = resourceIDs[i].Name
	}
	return out
>>>>>>> 3de0f5df
}<|MERGE_RESOLUTION|>--- conflicted
+++ resolved
@@ -1285,12 +1285,9 @@
 }
 
 func ResourceIDsToString(ids []types.ResourceID) (string, error) {
-<<<<<<< HEAD
 	if len(ids) == 0 {
 		return "", nil
 	}
-=======
->>>>>>> 3de0f5df
 	bytes, err := utils.FastMarshal(ids)
 	if err != nil {
 		return "", trace.BadParameter("failed to marshal resource IDs to JSON: %v", err)
@@ -1299,19 +1296,14 @@
 }
 
 func ResourceIDsFromString(raw string) ([]types.ResourceID, error) {
-<<<<<<< HEAD
 	if raw == "" {
 		return nil, nil
 	}
-=======
->>>>>>> 3de0f5df
 	resourceIDs := []types.ResourceID{}
 	if err := utils.FastUnmarshal([]byte(raw), &resourceIDs); err != nil {
 		return nil, trace.BadParameter("failed to parse resource IDs from JSON: %v", err)
 	}
 	return resourceIDs, nil
-<<<<<<< HEAD
-=======
 }
 
 func EventResourceIDs(resourceIDs []types.ResourceID) []events.ResourceID {
@@ -1325,5 +1317,4 @@
 		out[i].Name = resourceIDs[i].Name
 	}
 	return out
->>>>>>> 3de0f5df
 }